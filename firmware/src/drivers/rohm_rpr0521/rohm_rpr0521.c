/*
 * Copyright (C) 2016 The Android Open Source Project
 *
 * Licensed under the Apache License, Version 2.0 (the "License");
 * you may not use this file except in compliance with the License.
 * You may obtain a copy of the License at
 *
 *      http://www.apache.org/licenses/LICENSE-2.0
 *
 * Unless required by applicable law or agreed to in writing, software
 * distributed under the License is distributed on an "AS IS" BASIS,
 * WITHOUT WARRANTIES OR CONDITIONS OF ANY KIND, either express or implied.
 * See the License for the specific language governing permissions and
 * limitations under the License.
 */

#include <stdlib.h>
#include <string.h>
#include <float.h>

#include <eventnums.h>
#include <gpio.h>
#include <timer.h>
#include <sensors.h>
#include <heap.h>
#include <hostIntf.h>
#include <isr.h>
#include <i2c.h>
#include <nanohubPacket.h>
#include <sensors.h>
#include <seos.h>

#include <plat/inc/exti.h>
#include <plat/inc/gpio.h>
#include <plat/inc/syscfg.h>
#include <variant/inc/variant.h>

#ifndef PROX_INT_PIN
#error "PROX_INT_PIN is not defined; please define in variant.h"
#endif

#ifndef PROX_IRQ
#error "PROX_IRQ is not defined; please define in variant.h"
#endif

#define RPR0521_APP_VERSION 1

#define I2C_BUS_ID                              0
#define I2C_SPEED                               400000
#define I2C_ADDR                                0x38

#define ROHM_RPR0521_REG_ID                     0x92
#define ROHM_RPR0521_REG_SYSTEM_CONTROL         0x40
#define ROHM_RPR0521_REG_MODE_CONTROL           0x41
#define ROHM_RPR0521_REG_ALS_PS_CONTROL         0x42
#define ROHM_RPR0521_REG_PS_CONTROL             0x43
#define ROHM_RPR0521_REG_PS_DATA_LSB            0x44
#define ROHM_RPR0521_REG_ALS_DATA0_LSB          0x46
#define ROHM_RPR0521_REG_INTERRUPT              0x4a
#define ROHM_RPR0521_REG_PS_TH_LSB              0x4b
#define ROHM_RPR0521_REG_PS_TH_MSB              0x4c
#define ROHM_RPR0521_REG_PS_TL_LSB              0x4d
#define ROHM_RPR0521_REG_PS_TL_MSB              0x4e
#define ROHM_RPR0521_REG_ALS_DATA0_TH_LSB       0x4f
#define ROHM_RPR0521_REG_ALS_DATA0_TL_LSB       0x51
#define ROHM_RPR0521_REG_PS_OFFSET_LSB          0x53
#define ROHM_RPR0521_REG_PS_OFFSET_MSB          0x54

#define ROHM_RPR0521_ID                         0xe0

#define ROHM_RPR0521_DEFAULT_RATE               SENSOR_HZ(5)

enum {
    ALS_GAIN_X1         = 0,
    ALS_GAIN_X2         = 1,
    ALS_GAIN_X64        = 2,
    ALS_GAIN_X128       = 3,
};
#define ROHM_RPR0521_GAIN_ALS0          ALS_GAIN_X1
#define ROHM_RPR0521_GAIN_ALS1          ALS_GAIN_X1

enum {
    LED_CURRENT_25MA    = 0,
    LED_CURRENT_50MA    = 1,
    LED_CURRENT_100MA   = 2,
    LED_CURRENT_200MA   = 3,
};
#define ROHM_RPR0521_LED_CURRENT        LED_CURRENT_100MA

/* ROHM_RPR0521_REG_SYSTEM_CONTROL */
#define SW_RESET_BIT                            (1 << 7)
#define INT_RESET_BIT                           (1 << 6)

/* ROHM_RPR0521_REG_MODE_CONTROL */
#define ALS_EN_BIT                              (1 << 7)
#define PS_EN_BIT                               (1 << 6)

/* ROHM_RPR0521_REG_PS_CONTROL */
enum {
    PS_GAIN_X1          = 0,
    PS_GAIN_X2          = 1,
    PS_GAIN_X4          = 2,
};
enum {
    PS_PERSISTENCE_ACTIVE_AT_EACH_MEASUREMENT_END         = 0,
    PS_PERSISTENCE_STATUS_UPDATED_AT_EACH_MEASUREMENT_END = 1,
};
#define ROHM_RPR0521_GAIN_PS            PS_GAIN_X1


/* ROHM_RPR0521_REG_INTERRUPT */
#define INTERRUPT_LATCH_BIT                     (1 << 2)
enum {
    INTERRUPT_MODE_PS_TH_H_ONLY      = 0,
    INTERRUPT_MODE_PS_HYSTERESIS     = 1,
    INTERRUPT_MODE_PS_OUTSIDE_DETECT = 2
};
enum {
    INTERRUPT_TRIGGER_INACTIVE = 0,
    INTERRUPT_TRIGGER_PS       = 1,
    INTERRUPT_TRIGGER_ALS      = 2,
    INTERRUPT_TRIGGER_BOTH     = 3
};


#define ROHM_RPR0521_REPORT_NEAR_VALUE          0.0f // centimeters
#define ROHM_RPR0521_REPORT_FAR_VALUE           5.0f // centimeters
#define ROHM_RPR0521_THRESHOLD_ASSERT_NEAR      12   // value in PS_DATA
#define ROHM_RPR0521_THRESHOLD_DEASSERT_NEAR    7    // value in PS_DATA

#define ROHM_RPR0521_ALS_INVALID                UINT32_MAX

#define ROHM_RPR0521_ALS_TIMER_DELAY            200000000ULL

#define INFO_PRINT(fmt, ...) do { \
        osLog(LOG_INFO, "[Rohm RPR-0521] " fmt, ##__VA_ARGS__); \
    } while (0);

#define DEBUG_PRINT(fmt, ...) do { \
        if (enable_debug) {  \
            osLog(LOG_INFO, "[Rohm RPR-0521] " fmt, ##__VA_ARGS__); \
        } \
    } while (0);

static const bool enable_debug = 0;

/* Private driver events */
enum SensorEvents
{
    EVT_SENSOR_I2C = EVT_APP_START + 1,
    EVT_SENSOR_ALS_TIMER,
    EVT_SENSOR_PROX_INTERRUPT,
};

/* I2C state machine */
enum SensorState
{
    SENSOR_STATE_RESET,
    SENSOR_STATE_VERIFY_ID,
    SENSOR_STATE_INIT_GAINS,
    SENSOR_STATE_INIT_THRESHOLDS,
    SENSOR_STATE_INIT_OFFSETS,
    SENSOR_STATE_FINISH_INIT,
    SENSOR_STATE_ENABLING_ALS,
    SENSOR_STATE_ENABLING_PROX,
    SENSOR_STATE_DISABLING_ALS,
    SENSOR_STATE_DISABLING_PROX,
    SENSOR_STATE_DISABLING_PROX_2,
    SENSOR_STATE_DISABLING_PROX_3,
    SENSOR_STATE_ALS_SAMPLING,
    SENSOR_STATE_PROX_SAMPLING,
    SENSOR_STATE_IDLE,
};

enum ProxState
{
    PROX_STATE_INIT,
    PROX_STATE_NEAR,
    PROX_STATE_FAR,
};

enum MeasurementTime {
    MEASUREMENT_TIME_ALS_STANDBY_PS_STANDBY     = 0,
    MEASUREMENT_TIME_ALS_STANDBY_PS_10          = 1,
    MEASUREMENT_TIME_ALS_STANDBY_PS_40          = 2,
    MEASUREMENT_TIME_ALS_STANDBY_PS_100         = 3,
    MEASUREMENT_TIME_ALS_STANDBY_PS_400         = 4,
    MEASUREMENT_TIME_ALS_100_PS_50              = 5,
    MEASUREMENT_TIME_ALS_100_PS_100             = 6,
    MEASUREMENT_TIME_ALS_100_PS_400             = 7,
    MEASUREMENT_TIME_ALS_400_PS_50              = 8,
    MEASUREMENT_TIME_ALS_400_PS_100             = 9,
    MEASUREMENT_TIME_ALS_400_PS_STANDBY         = 10,
    MEASUREMENT_TIME_ALS_400_PS_400             = 11,
    MEASUREMENT_TIME_ALS_50_PS_50               = 12,
};

struct SensorData
{
    struct Gpio *pin;
    struct ChainedIsr isr;

    uint8_t txrxBuf[16];

    uint32_t tid;

    uint32_t alsHandle;
    uint32_t proxHandle;
    uint32_t alsTimerHandle;

    union EmbeddedDataPoint lastAlsSample;

    uint8_t proxState; // enum ProxState

    bool alsOn;
    bool proxOn;
};

static struct SensorData mTask;

static const uint32_t supportedRates[] =
{
    SENSOR_HZ(5),
    SENSOR_RATE_ONCHANGE,
    0,
};

/*
 * Helper functions
 */
static bool proxIsr(struct ChainedIsr *localIsr)
{
    struct SensorData *data = container_of(localIsr, struct SensorData, isr);
    bool firstProxSample = (data->proxState == PROX_STATE_INIT);
    uint8_t lastProxState = data->proxState;
    bool pinState;
    union EmbeddedDataPoint sample;

    if (!extiIsPendingGpio(data->pin)) {
        return false;
    }

    if (data->proxOn) {
        pinState = gpioGet(data->pin);

        if (firstProxSample && !pinState) {
            osEnqueuePrivateEvt(EVT_SENSOR_PROX_INTERRUPT, NULL, NULL, mTask.tid);
        } else if (!firstProxSample) {
            sample.fdata = (pinState) ? ROHM_RPR0521_REPORT_FAR_VALUE : ROHM_RPR0521_REPORT_NEAR_VALUE;
            data->proxState = (pinState) ? PROX_STATE_FAR : PROX_STATE_NEAR;
            if (data->proxState != lastProxState)
                osEnqueueEvt(sensorGetMyEventType(SENS_TYPE_PROX), sample.vptr, NULL);
        }
    }

    extiClearPendingGpio(data->pin);
    return true;
}

static bool enableInterrupt(struct Gpio *pin, struct ChainedIsr *isr)
{
    extiEnableIntGpio(pin, EXTI_TRIGGER_BOTH);
    extiChainIsr(PROX_IRQ, isr);
    return true;
}

static bool disableInterrupt(struct Gpio *pin, struct ChainedIsr *isr)
{
    extiUnchainIsr(PROX_IRQ, isr);
    extiDisableIntGpio(pin);
    return true;
}

static void i2cCallback(void *cookie, size_t tx, size_t rx, int err)
{
    if (err == 0)
        osEnqueuePrivateEvt(EVT_SENSOR_I2C, cookie, NULL, mTask.tid);
    else
        INFO_PRINT("i2c error (%d)\n", err);
}

static void alsTimerCallback(uint32_t timerId, void *cookie)
{
    osEnqueuePrivateEvt(EVT_SENSOR_ALS_TIMER, cookie, NULL, mTask.tid);
}

static inline float getLuxFromAlsData(uint16_t als0, uint16_t als1)
{
    static const float invGain[] = {1.0f, 0.5f, 1.0f / 64.0f, 1.0f / 128.0f};
    float d0 = (float)als0 * invGain[ROHM_RPR0521_GAIN_ALS0];
    float d1 = (float)als1 * invGain[ROHM_RPR0521_GAIN_ALS1];
    float ratio = d1 / d0;
    float c1;
    float c2;

    if (ratio < 1.221f) {
        c1 = 6.323f;
        c2 = -3.917f;
    } else if (ratio < 1.432f) {
        c1 = 5.350f;
        c2 = -3.121f;
    } else if (ratio < 1.710f) {
        c1 = 2.449f;
        c2 = -1.096f;
    } else if (ratio < 3.393f) {
        c1 = 1.155f;
        c2 = -0.340f;
    } else {
        c1 = c2 = 0.0f;
    }

    return c1 * d0 + c2 * d1;
}

static void setMode(bool alsOn, bool proxOn, void *cookie)
{
    static const uint8_t measurementTime[] = {
        MEASUREMENT_TIME_ALS_STANDBY_PS_STANDBY, /* als disabled, prox disabled */
        MEASUREMENT_TIME_ALS_100_PS_100,         /* als enabled, prox disabled */
        MEASUREMENT_TIME_ALS_STANDBY_PS_100,     /* als disabled, prox enabled  */
        MEASUREMENT_TIME_ALS_100_PS_100,         /* als enabled, prox enabled */
    };

    mTask.txrxBuf[0] = ROHM_RPR0521_REG_MODE_CONTROL;
    mTask.txrxBuf[1] = measurementTime[alsOn ? 1 : 0 + proxOn ? 2 : 0] | (alsOn ? ALS_EN_BIT : 0) | (proxOn ? PS_EN_BIT : 0);
    i2cMasterTx(I2C_BUS_ID, I2C_ADDR, mTask.txrxBuf, 2, &i2cCallback, cookie);
}

static bool sensorPowerAls(bool on, void *cookie)
{
    DEBUG_PRINT("sensorPowerAls: %d\n", on);

    if (on && !mTask.alsTimerHandle) {
        mTask.alsTimerHandle = timTimerSet(ROHM_RPR0521_ALS_TIMER_DELAY, 0, 50, alsTimerCallback, NULL, false);
    } else if (!on && mTask.alsTimerHandle) {
        timTimerCancel(mTask.alsTimerHandle);
        mTask.alsTimerHandle = 0;
    }

    mTask.lastAlsSample.idata = ROHM_RPR0521_ALS_INVALID;
    mTask.alsOn = on;

    setMode(on, mTask.proxOn, (void *)(on ? SENSOR_STATE_ENABLING_ALS : SENSOR_STATE_DISABLING_ALS));
    return true;
}

static bool sensorFirmwareAls(void *cookie)
{
    return sensorSignalInternalEvt(mTask.alsHandle, SENSOR_INTERNAL_EVT_FW_STATE_CHG, 1, 0);
}

static bool sensorRateAls(uint32_t rate, uint64_t latency, void *cookie)
{
    if (rate == SENSOR_RATE_ONCHANGE)
        rate = ROHM_RPR0521_DEFAULT_RATE;

    DEBUG_PRINT("sensorRateAls: rate=%ld Hz latency=%lld ns\n", rate/1024, latency);

    return sensorSignalInternalEvt(mTask.alsHandle, SENSOR_INTERNAL_EVT_RATE_CHG, rate, latency);
}

static bool sensorFlushAls(void *cookie)
{
    return osEnqueueEvt(sensorGetMyEventType(SENS_TYPE_ALS), SENSOR_DATA_EVENT_FLUSH, NULL);
}

static bool sendLastSampleAls(void *cookie, uint32_t tid) {
    bool result = true;

    // If we don't end up doing anything here, the expectation is that we are powering up/haven't got the
    // first sample yet, so the client will get a broadcast event soon
    if (mTask.lastAlsSample.idata != ROHM_RPR0521_ALS_INVALID) {
        result = osEnqueuePrivateEvt(sensorGetMyEventType(SENS_TYPE_ALS), mTask.lastAlsSample.vptr, NULL, tid);
    }
    return result;
}

static bool sensorPowerProx(bool on, void *cookie)
{
    DEBUG_PRINT("sensorPowerProx: %d\n", on);

    if (on) {
        extiClearPendingGpio(mTask.pin);
        enableInterrupt(mTask.pin, &mTask.isr);
    } else {
        disableInterrupt(mTask.pin, &mTask.isr);
        extiClearPendingGpio(mTask.pin);
    }

    mTask.proxState = PROX_STATE_INIT;
    mTask.proxOn = on;

    setMode(mTask.alsOn, on, (void *)(on ? SENSOR_STATE_ENABLING_PROX : SENSOR_STATE_DISABLING_PROX));
    return true;
}

static bool sensorFirmwareProx(void *cookie)
{
    return sensorSignalInternalEvt(mTask.proxHandle, SENSOR_INTERNAL_EVT_FW_STATE_CHG, 1, 0);
}

static bool sensorRateProx(uint32_t rate, uint64_t latency, void *cookie)
{
    if (rate == SENSOR_RATE_ONCHANGE)
        rate = ROHM_RPR0521_DEFAULT_RATE;

    DEBUG_PRINT("sensorRateProx: rate=%ld Hz latency=%lld ns\n", rate/1024, latency);

    return sensorSignalInternalEvt(mTask.proxHandle, SENSOR_INTERNAL_EVT_RATE_CHG, rate, latency);
}

static bool sensorFlushProx(void *cookie)
{
    return osEnqueueEvt(sensorGetMyEventType(SENS_TYPE_PROX), SENSOR_DATA_EVENT_FLUSH, NULL);
}

static bool sensorCfgDataProx(void *data, void *cookie)
{
    DEBUG_PRINT("sensorCfgDataProx");

    int32_t offset = *(int32_t*)data;

    INFO_PRINT("Received cfg data: %d\n", (int)offset);

    mTask.txrxBuf[0] = ROHM_RPR0521_REG_PS_OFFSET_LSB;
    mTask.txrxBuf[1] = offset & 0xFF;
    mTask.txrxBuf[2] = (offset >> 8) & 0x3;
    i2cMasterTx(I2C_BUS_ID, I2C_ADDR, mTask.txrxBuf, 3, &i2cCallback, (void *)SENSOR_STATE_IDLE);
    return true;
}

static bool sendLastSampleProx(void *cookie, uint32_t tid) {
    union EmbeddedDataPoint sample;
    bool result = true;

    // See note in sendLastSampleAls
    if (mTask.proxState != PROX_STATE_INIT) {
        sample.fdata = (mTask.proxState == PROX_STATE_NEAR) ? ROHM_RPR0521_REPORT_NEAR_VALUE : ROHM_RPR0521_REPORT_FAR_VALUE;
        result = osEnqueuePrivateEvt(sensorGetMyEventType(SENS_TYPE_PROX), sample.vptr, NULL, tid);
    }
    return result;
}

static const struct SensorInfo sensorInfoAls =
{
    .sensorName = "ALS",
    .supportedRates = supportedRates,
    .sensorType = SENS_TYPE_ALS,
    .numAxis = NUM_AXIS_EMBEDDED,
    .interrupt = NANOHUB_INT_NONWAKEUP,
    .minSamples = 20
};

static const struct SensorOps sensorOpsAls =
{
    .sensorPower = sensorPowerAls,
    .sensorFirmwareUpload = sensorFirmwareAls,
    .sensorSetRate = sensorRateAls,
    .sensorFlush = sensorFlushAls,
    .sensorTriggerOndemand = NULL,
    .sensorCalibrate = NULL,
    .sensorSendOneDirectEvt = sendLastSampleAls
};

static const struct SensorInfo sensorInfoProx =
{
    .sensorName = "Proximity",
    .supportedRates = supportedRates,
    .sensorType = SENS_TYPE_PROX,
    .numAxis = NUM_AXIS_EMBEDDED,
    .interrupt = NANOHUB_INT_WAKEUP,
    .minSamples = 300
};

static const struct SensorOps sensorOpsProx =
{
    .sensorPower = sensorPowerProx,
    .sensorFirmwareUpload = sensorFirmwareProx,
    .sensorSetRate = sensorRateProx,
    .sensorFlush = sensorFlushProx,
    .sensorTriggerOndemand = NULL,
    .sensorCalibrate = NULL,
    .sensorCfgData = sensorCfgDataProx,
    .sensorSendOneDirectEvt = sendLastSampleProx
};

/*
 * Sensor i2c state machine
 */

static void __attribute__((unused)) sensorAlsFree(void *ptr)
{
}

static void __attribute__((unused)) sensorProxFree(void *ptr)
{
}

static void handle_i2c_event(int state)
{
    union EmbeddedDataPoint sample;
    uint16_t als0, als1, ps;
    uint8_t lastProxState;

    switch (state) {
    case SENSOR_STATE_RESET:
        mTask.txrxBuf[0] = ROHM_RPR0521_REG_ID;
        i2cMasterTxRx(I2C_BUS_ID, I2C_ADDR, mTask.txrxBuf, 1,
                        mTask.txrxBuf, 1, &i2cCallback,
                        (void *)SENSOR_STATE_VERIFY_ID);
        break;

    case SENSOR_STATE_VERIFY_ID:
        /* Check the sensor ID */
        if (mTask.txrxBuf[0] != ROHM_RPR0521_ID) {
            INFO_PRINT("not detected\n");
            sensorUnregister(mTask.alsHandle);
            sensorUnregister(mTask.proxHandle);
            break;
        }

        mTask.txrxBuf[0] = ROHM_RPR0521_REG_ALS_PS_CONTROL;
        mTask.txrxBuf[1] = (ROHM_RPR0521_GAIN_ALS0 << 4) | (ROHM_RPR0521_GAIN_ALS1 << 2) | ROHM_RPR0521_LED_CURRENT;
        mTask.txrxBuf[2] = (ROHM_RPR0521_GAIN_PS << 4) | PS_PERSISTENCE_ACTIVE_AT_EACH_MEASUREMENT_END;
        i2cMasterTx(I2C_BUS_ID, I2C_ADDR, mTask.txrxBuf, 3, &i2cCallback, (void *)SENSOR_STATE_INIT_GAINS);
        break;

    case SENSOR_STATE_INIT_GAINS:
        /* Offset register */
        mTask.txrxBuf[0] = ROHM_RPR0521_REG_PS_OFFSET_LSB;
        mTask.txrxBuf[1] = 0;
        mTask.txrxBuf[2] = 0;
        i2cMasterTx(I2C_BUS_ID, I2C_ADDR, mTask.txrxBuf, 3, &i2cCallback, (void *)SENSOR_STATE_INIT_OFFSETS);
        break;

    case SENSOR_STATE_INIT_OFFSETS:
        /* PS Threshold register */
        mTask.txrxBuf[0] = ROHM_RPR0521_REG_PS_TH_LSB;
        mTask.txrxBuf[1] = (ROHM_RPR0521_THRESHOLD_ASSERT_NEAR & 0xFF);
        mTask.txrxBuf[2] = (ROHM_RPR0521_THRESHOLD_ASSERT_NEAR & 0xFF00) >> 8;
        mTask.txrxBuf[3] = (ROHM_RPR0521_THRESHOLD_DEASSERT_NEAR & 0xFF);
        mTask.txrxBuf[4] = (ROHM_RPR0521_THRESHOLD_DEASSERT_NEAR & 0xFF00) >> 8;
        i2cMasterTx(I2C_BUS_ID, I2C_ADDR, mTask.txrxBuf, 5, &i2cCallback, (void *)SENSOR_STATE_INIT_THRESHOLDS);
        break;

    case SENSOR_STATE_INIT_THRESHOLDS:
        /* Interrupt register */
        mTask.txrxBuf[0] = ROHM_RPR0521_REG_INTERRUPT;
        mTask.txrxBuf[1] = (INTERRUPT_MODE_PS_HYSTERESIS << 4) | INTERRUPT_LATCH_BIT | INTERRUPT_TRIGGER_PS;
        i2cMasterTx(I2C_BUS_ID, I2C_ADDR, mTask.txrxBuf, 2, &i2cCallback, (void *)SENSOR_STATE_FINISH_INIT);
        break;

    case SENSOR_STATE_FINISH_INIT:
        sensorRegisterInitComplete(mTask.alsHandle);
        sensorRegisterInitComplete(mTask.proxHandle);
        break;

    case SENSOR_STATE_ENABLING_ALS:
        sensorSignalInternalEvt(mTask.alsHandle, SENSOR_INTERNAL_EVT_POWER_STATE_CHG, true, 0);
        break;

    case SENSOR_STATE_ENABLING_PROX:
        sensorSignalInternalEvt(mTask.proxHandle, SENSOR_INTERNAL_EVT_POWER_STATE_CHG, true, 0);
        break;

    case SENSOR_STATE_DISABLING_ALS:
        sensorSignalInternalEvt(mTask.alsHandle, SENSOR_INTERNAL_EVT_POWER_STATE_CHG, false, 0);
        break;

    case SENSOR_STATE_DISABLING_PROX:
        // Clear persistence setting
        mTask.txrxBuf[0] = ROHM_RPR0521_REG_PS_CONTROL;
        mTask.txrxBuf[1] = (ROHM_RPR0521_GAIN_PS << 4) | PS_PERSISTENCE_ACTIVE_AT_EACH_MEASUREMENT_END;
        i2cMasterTx(I2C_BUS_ID, I2C_ADDR, mTask.txrxBuf, 2, &i2cCallback, (void *)SENSOR_STATE_DISABLING_PROX_2);
        break;

    case SENSOR_STATE_DISABLING_PROX_2:
        // Reset interrupt
        mTask.txrxBuf[0] = ROHM_RPR0521_REG_SYSTEM_CONTROL;
        mTask.txrxBuf[1] = INT_RESET_BIT;
        i2cMasterTx(I2C_BUS_ID, I2C_ADDR, mTask.txrxBuf, 2, &i2cCallback, (void *)SENSOR_STATE_DISABLING_PROX_3);
        break;

    case SENSOR_STATE_DISABLING_PROX_3:
        sensorSignalInternalEvt(mTask.proxHandle, SENSOR_INTERNAL_EVT_POWER_STATE_CHG, false, 0);
        break;

    case SENSOR_STATE_ALS_SAMPLING:
        als0 = *(uint16_t*)(mTask.txrxBuf);
        als1 = *(uint16_t*)(mTask.txrxBuf+2);

        DEBUG_PRINT("als sample ready: als0=%u als1=%u\n", als0, als1);

        if (mTask.alsOn) {
            sample.fdata = getLuxFromAlsData(als0, als1);
            if (mTask.lastAlsSample.idata != sample.idata) {
                osEnqueueEvt(sensorGetMyEventType(SENS_TYPE_ALS), sample.vptr, NULL);
                mTask.lastAlsSample.fdata = sample.fdata;
            }
        }

        break;

    case SENSOR_STATE_PROX_SAMPLING:
        ps = *(uint16_t*)(mTask.txrxBuf);
        lastProxState = mTask.proxState;

        DEBUG_PRINT("prox sample ready: prox=%u\n", ps);

        if (mTask.proxOn) {
            if (ps > ROHM_RPR0521_THRESHOLD_ASSERT_NEAR) {
                sample.fdata = ROHM_RPR0521_REPORT_NEAR_VALUE;
                mTask.proxState = PROX_STATE_NEAR;
            } else {
                sample.fdata = ROHM_RPR0521_REPORT_FAR_VALUE;
                mTask.proxState = PROX_STATE_FAR;
            }

            if (mTask.proxState != lastProxState)
                osEnqueueEvt(sensorGetMyEventType(SENS_TYPE_PROX), sample.vptr, NULL);

            // After the first prox sample, change the persistance setting to assert
            // interrupt on-change, rather than after every sample
            mTask.txrxBuf[0] = ROHM_RPR0521_REG_PS_CONTROL;
            mTask.txrxBuf[1] = (ROHM_RPR0521_GAIN_PS << 4) | PS_PERSISTENCE_STATUS_UPDATED_AT_EACH_MEASUREMENT_END;
            i2cMasterTx(I2C_BUS_ID, I2C_ADDR, mTask.txrxBuf, 2, &i2cCallback, (void *)SENSOR_STATE_IDLE);
        }

        break;

    default:
        break;
    }
}

/*
 * Main driver entry points
 */

static bool init_app(uint32_t myTid)
{
    /* Set up driver private data */
    mTask.tid = myTid;
    mTask.alsOn = false;
    mTask.proxOn = false;
    mTask.lastAlsSample.idata = ROHM_RPR0521_ALS_INVALID;
    mTask.proxState = PROX_STATE_INIT;

    mTask.pin = gpioRequest(PROX_INT_PIN);
    gpioConfigInput(mTask.pin, GPIO_SPEED_LOW, GPIO_PULL_NONE);
    syscfgSetExtiPort(mTask.pin);
    mTask.isr.func = proxIsr;

    /* Register sensors */
    mTask.alsHandle = sensorRegister(&sensorInfoAls, &sensorOpsAls, NULL, false);
    mTask.proxHandle = sensorRegister(&sensorInfoProx, &sensorOpsProx, NULL, false);

    osEventSubscribe(myTid, EVT_APP_START);

    return true;
}

static void end_app(void)
{
    disableInterrupt(mTask.pin, &mTask.isr);
    extiUnchainIsr(PROX_IRQ, &mTask.isr);
    extiClearPendingGpio(mTask.pin);
    gpioRelease(mTask.pin);

    sensorUnregister(mTask.alsHandle);
    sensorUnregister(mTask.proxHandle);

    i2cMasterRelease(I2C_BUS_ID);
}

static void handle_event(uint32_t evtType, const void* evtData)
{
    switch (evtType) {
    case EVT_APP_START:
        i2cMasterRequest(I2C_BUS_ID, I2C_SPEED);

        /* Reset chip */
        mTask.txrxBuf[0] = ROHM_RPR0521_REG_SYSTEM_CONTROL;
        mTask.txrxBuf[1] = SW_RESET_BIT;
        i2cMasterTx(I2C_BUS_ID, I2C_ADDR, mTask.txrxBuf, 2, &i2cCallback, (void *)SENSOR_STATE_RESET);
        break;

    case EVT_SENSOR_I2C:
        handle_i2c_event((int)evtData);
        break;

    case EVT_SENSOR_ALS_TIMER:
        mTask.txrxBuf[0] = ROHM_RPR0521_REG_ALS_DATA0_LSB;
        i2cMasterTxRx(I2C_BUS_ID, I2C_ADDR, mTask.txrxBuf, 1, mTask.txrxBuf, 4, &i2cCallback, (void *)SENSOR_STATE_ALS_SAMPLING);
        break;

    case EVT_SENSOR_PROX_INTERRUPT:
        // Over-read to read the INTERRUPT register to clear the interrupt
        mTask.txrxBuf[0] = ROHM_RPR0521_REG_PS_DATA_LSB;
        i2cMasterTxRx(I2C_BUS_ID, I2C_ADDR, mTask.txrxBuf, 1, mTask.txrxBuf, 7, &i2cCallback, (void *)SENSOR_STATE_PROX_SAMPLING);
        break;

    }
}

<<<<<<< HEAD
INTERNAL_APP_INIT(APP_ID_MAKE(APP_ID_VENDOR_GOOGLE, 10), RPR0521_APP_VERSION, init_app, end_app, handle_event);
=======
INTERNAL_APP_INIT(APP_ID_MAKE(APP_ID_VENDOR_GOOGLE, 10), 1, init_app, end_app, handle_event);
>>>>>>> 523dafbe
<|MERGE_RESOLUTION|>--- conflicted
+++ resolved
@@ -43,7 +43,7 @@
 #error "PROX_IRQ is not defined; please define in variant.h"
 #endif
 
-#define RPR0521_APP_VERSION 1
+#define RPR0521_APP_VERSION 2
 
 #define I2C_BUS_ID                              0
 #define I2C_SPEED                               400000
@@ -703,8 +703,4 @@
     }
 }
 
-<<<<<<< HEAD
-INTERNAL_APP_INIT(APP_ID_MAKE(APP_ID_VENDOR_GOOGLE, 10), RPR0521_APP_VERSION, init_app, end_app, handle_event);
-=======
-INTERNAL_APP_INIT(APP_ID_MAKE(APP_ID_VENDOR_GOOGLE, 10), 1, init_app, end_app, handle_event);
->>>>>>> 523dafbe
+INTERNAL_APP_INIT(APP_ID_MAKE(APP_ID_VENDOR_GOOGLE, 10), RPR0521_APP_VERSION, init_app, end_app, handle_event);