--- conflicted
+++ resolved
@@ -1317,12 +1317,7 @@
     } accel, gyro;
 
     int32_t proximity, proximity_array[4];
-<<<<<<< HEAD
-    float barometer, mag[3], light;
-=======
     float barometer, humidity, mag[3], light;
-    bool gyro_hw_cal_exists, gyro_sw_cal_exists;
->>>>>>> 243e6a6b
     bool accel_hw_cal_exists, accel_sw_cal_exists;
     bool gyro_hw_cal_exists, gyro_sw_cal_exists;
 
